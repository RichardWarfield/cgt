--- conflicted
+++ resolved
@@ -387,11 +387,7 @@
     elif t == execution.ReturnByRef:
         out = new ReturnByRef(repr(pyinstr), _tocppmemvec(pyinstr.read_locs), wloc, _node2inplaceclosure(oplib, pyinstr.node))
     elif t == execution.ReturnByVal:
-<<<<<<< HEAD
-        out = new ReturnByVal(repr(pyinstr), _tocppmemvec(pyinstr.read_locs), _tocppmem(pyinstr.write_loc), _node2valretclosure(oplib, pyinstr.node))
-=======
         out = new ReturnByVal(repr(pyinstr), _tocppmemvec(pyinstr.read_locs), wloc, _node2valretclosure(oplib, pyinstr.node))
->>>>>>> 6963214c
     else:
         raise RuntimeError("expected instance of type Instruction. got type %s"%t)
     return out
