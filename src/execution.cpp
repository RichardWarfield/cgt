--- conflicted
+++ resolved
@@ -139,19 +139,12 @@
     bool ready_to_fire(int instr_ind) {
         Instruction* instr = eg_->instrs()[instr_ind];
         bool read_rdy = true;
-<<<<<<< HEAD
-        for (const MemLocation& loc : instr->get_readlocs())
-            if (write_queue_[loc.index].size() > 0)
-                read_rdy = false;
-        bool write_rdy = write_queue_[instr->get_writeloc().index].front() == instr_ind;
-=======
         for (const MemLocation& loc : instr->get_readlocs()) {
             for (int k : write_queue_[loc.index]) {
                 if (k < instr_ind) read_rdy = false;
             }
         }
         bool write_rdy = write_queue_[instr->get_writeloc().index][0] == instr_ind;
->>>>>>> 6963214c
         return read_rdy && write_rdy;
     }
     ~ParallelInterpreter() {
